dnl convention: -TR MAJOR MINOR MAINT STATUS - (each a single char)
dnl STATUS: "X" for prerelease beta builds,
dnl         "Z" for unsupported trunk builds,
dnl         "0" for stable, supported releases
dnl these should be the only two lines you need to change
<<<<<<< HEAD
m4_define([user_agent_prefix],[2.30b3])
m4_define([peer_id_prefix],[-WH222X-])
=======
m4_define([user_agent_prefix],[2.30b4])
m4_define([peer_id_prefix],[-TR222X-])
>>>>>>> ebd92e28

AC_INIT([transmission],
        [user_agent_prefix],
        [http://trac.transmissionbt.com/newticket])
AC_SUBST(USERAGENT_PREFIX,[user_agent_prefix])
AC_SUBST(PEERID_PREFIX,[peer_id_prefix])

m4_ifdef([AM_SILENT_RULES],[AM_SILENT_RULES([yes])])

AC_CONFIG_MACRO_DIR([m4])

dnl AM_CONFIG_HEADER(config.h)
AC_CONFIG_SRCDIR(libtransmission/transmission.h)
AM_INIT_AUTOMAKE([1.9 tar-ustar])
AC_PROG_LIBTOOL

if test m4_substr(peer_id_prefix,6,1) = "0"; then
  supported_build=yes
  CPPFLAGS="$CPPFLAGS -DNDEBUG"
else
  supported_build=no
  if test "x$GCC" = "xyes" ; then
    CFLAGS="$CFLAGS -g -O0"
    CXXFLAGS="$CXXFLAGS -g -O0"
  fi
fi
AM_CONDITIONAL(TR_UNSTABLE, test "x$supported_build" = "xno")

##
##
##   MANDATORY for everything
##
##
CURL_MINIMUM=7.15.4
AC_SUBST(CURL_MINIMUM)
LIBEVENT_MINIMUM=2.0.10
AC_SUBST(LIBEVENT_MINIUM)
OPENSSL_MINIMUM=0.9.4
AC_SUBST(OPENSSL_MINIMUM)

##
##
##   MANDATORY for the GTK+ client
##
##
GLIB_MINIMUM=2.8.0
AC_SUBST(GLIB_MINIMUM)
GTK_MINIMUM=2.8.0
AC_SUBST(GTK_MINIMUM)

##
##
##   OPTIONAL for the GTK+ client
##
##
# play the XDG "download done" sound...
CANBERRA_MINIMUM=0.10
AC_SUBST(CANBERRA_MINIMUM)
# inhibit hibernation when a torrent is active...
DBUS_GLIB_MINIMUM=0.70
AC_SUBST(DBUS_GLIB_MINIMUM)
# register the GTK+ client as a magnet link handler...
GCONF2_MINIMUM=2.20.0
AC_SUBST(GCONF2_MINIMUM)
# implement "watch" directories to use new .torrent files...
GIO_MINIMUM=2.15.5
AC_SUBST(GIO_MINIMUM)
# pop up a "download done" notice...
LIBNOTIFY_MINIMUM=0.4.3
AC_SUBST(LIBNOTIFY_MINIMUM)
# create the tray icon with AppIndicator
LIBAPPINDICATOR_MINIMUM=0.0.11
  AC_SUBST(LIBAPPINDICATOR_MINIMUM)


AC_PROG_CC
AC_PROG_CXX
AC_C_INLINE
if test "x$GCC" = "xyes" ; then

    CFLAGS="$CFLAGS -std=gnu99 -ggdb3 -Wall -W -Wpointer-arith -Wformat-security -Wcast-align -Wundef -Wcast-align -Wstrict-prototypes -Wmissing-declarations -Wmissing-format-attribute -Wredundant-decls -Wnested-externs -Wunused-parameter -Wwrite-strings -Winline -Wfloat-equal"

    dnl figure out gcc version
    AC_MSG_CHECKING([gcc version])
    GCC_VERSION=`$CC -dumpversion`
    GCC_MAJOR=`echo $GCC_VERSION | cut -d . -f1`
    GCC_MINOR=`echo $GCC_VERSION | cut -d . -f2`
    GCC_VERSION_NUM=`(expr $GCC_MAJOR "*" 100 + $GCC_MINOR) 2>/dev/null`

    AC_MSG_RESULT($GCC_VERSION)
    if test $GCC_VERSION_NUM -ge 304; then
        dnl these were added in 3.4
        CFLAGS="$CFLAGS -Wextra -Wdeclaration-after-statement -Winit-self"
    fi
    if test $GCC_VERSION_NUM -ge 403; then
        dnl these were added in 4.3
        CFLAGS="$CFLAGS -Wvariadic-macros"
    fi
fi

AC_HEADER_STDC
AC_HEADER_TIME

AC_CHECK_HEADERS([stdbool.h])
AC_CHECK_FUNCS([iconv_open pread pwrite lrintf strlcpy daemon dirname basename strcasecmp localtime_r fallocate64 posix_fallocate memmem strsep strtold syslog valloc getpagesize posix_memalign statvfs htonll ntohll])
AC_PROG_INSTALL
AC_PROG_MAKE_SET
ACX_PTHREAD

if test "x$ac_cv_func_strtold" != "xyes" ; then
    CPPFLAGS="$CPPFLAGS -Dstrtold=strtod"
fi

AC_SEARCH_LIBS(cos, [m])
AC_SEARCH_LIBS([socket], [socket net])
AC_SEARCH_LIBS([gethostbyname], [nsl bind])
PKG_CHECK_MODULES(OPENSSL, [openssl >= $OPENSSL_MINIMUM], , [CHECK_SSL()])
PKG_CHECK_MODULES(LIBCURL, [libcurl >= $CURL_MINIMUM])
PKG_CHECK_MODULES(LIBEVENT, [libevent >= $LIBEVENT_MINIMUM])
AC_PATH_ZLIB

AC_SYS_LARGEFILE
AC_CHECK_FUNCS([lseek64])


dnl ----------------------------------------------------------------------------
dnl
dnl posix_fadvise

dnl can posix_fadvise be used
AC_CHECK_DECLS(posix_fadvise, [], [], [
#define _XOPEN_SOURCE 600
#include <fcntl.h>])
AC_CHECK_FUNCS([posix_fadvise])


dnl ----------------------------------------------------------------------------
dnl
dnl file monitoring for the daemon

AC_CHECK_HEADER([sys/inotify.h],
                [AC_CHECK_FUNC([inotify_init],[have_inotify="yes"],[have_inotify="no"])],
                [have_inotify="no"])
AC_ARG_WITH([inotify],
            [AS_HELP_STRING([--with-inotify],[Enable inotify support (default=auto)])],
            [want_inotify=${withval}],
            [want_inotify=${have_inotify}])
if test "x$want_inotify" = "xyes" ; then
    if test "x$have_inotify" = "xyes"; then
      AC_DEFINE([WITH_INOTIFY],[1])
    else
      AC_MSG_ERROR("inotify not found!")
    fi
fi

AC_CHECK_HEADER([sys/event.h],
                [AC_CHECK_FUNC([kqueue],[have_kqueue="yes"],[have_kqueue="no"])],
                [have_kqueue="no"])
AC_ARG_WITH([kqueue],
            [AS_HELP_STRING([--with-kqueue],[Enable kqueue support (default=auto)])],
            [want_kqueue=${withval}],
            [want_kqueue=${have_kqueue}])
if test "x$want_kqueue" = "xyes" ; then
    if test "x$have_kqueue" = "xyes"; then
      AC_DEFINE([WITH_KQUEUE],[1])
    else
      AC_MSG_ERROR("kqueue not found!")
    fi
fi

AC_CHECK_HEADERS([sys/statvfs.h \
                  xfs/xfs.h])


dnl ----------------------------------------------------------------------------
dnl
dnl va_copy

AC_MSG_CHECKING([how to copy va_list])
AC_TRY_LINK([#include <stdarg.h>], [va_list ap1, ap2; va_copy(ap1, ap2);],
    AC_MSG_RESULT([va_copy]),
        [ AH_TEMPLATE([va_copy], [define if va_copy is not available])
        AC_TRY_LINK([#include <stdarg.h>], [va_list ap1, ap2; __va_copy(ap1, ap2);],
        [ AC_DEFINE([va_copy], [__va_copy])
        AC_MSG_RESULT([__va_copy])],
        [ AC_DEFINE([va_copy(dest,src)], [memcpy(&dest,&src,sizeof(va_list))])
        AC_MSG_RESULT([memcpy])]
    )
])


dnl ----------------------------------------------------------------------------
dnl
dnl  dht

DHT_CFLAGS="-I\$(top_srcdir)/third-party/dht"
DHT_LIBS="\$(top_builddir)/third-party/dht/libdht.a"
AC_SUBST(DHT_CFLAGS)
AC_SUBST(DHT_LIBS)


dnl ----------------------------------------------------------------------------
dnl
dnl  utp

AC_CHECK_LIB([rt],
             [clock_gettime],
             [libutp_extra_libs="-lrt"],
             [libutp_extra_libs=""])

AC_MSG_CHECKING([µTP])
build_utp="no"
if test "x$CXX" = "x" ; then
    have_utp="no"
else
    have_utp="yes"
fi
AC_ARG_ENABLE([utp],
              AS_HELP_STRING([--enable-utp],[build µTP support]),
              [want_utp=${enableval}],
              [want_utp=${have_utp}])
if test "x$want_utp" = "xyes" ; then
    if test "x$have_utp" = "xyes"; then
        LIBUTP_CFLAGS="-I\$(top_srcdir)/third-party/"
        LIBUTP_LIBS="\$(top_builddir)/third-party/libutp/libutp.a"
	if test "x$libutp_extra_libs" != "x" ; then
	   LIBUTP_LIBS="$LIBUTP_LIBS $libutp_extra_libs"
	fi
        AC_DEFINE([WITH_UTP],[1])
        build_utp="yes"
    else
      AC_MSG_ERROR("Unable to build uTP support -- C++ compiler not found")
    fi
fi
AC_SUBST(LIBUTP_CFLAGS)
AC_SUBST(LIBUTP_LIBS)
AM_CONDITIONAL([BUILD_UTP],[test "x$build_utp" = "xyes"])
AC_MSG_RESULT([$build_utp])


dnl ----------------------------------------------------------------------------
dnl
dnl  detection for the GTK+ client

PKG_CHECK_MODULES(GTK,
                  [gtk+-2.0 >= $GTK_MINIMUM
                   glib-2.0 >= $GLIB_MINIMUM
                   gmodule-2.0 >= $GLIB_MINIMUM
                   gthread-2.0 >= $GLIB_MINIMUM],
                  [have_gtk=yes],
                  [have_gtk=no])
AC_ARG_ENABLE([gtk],
              AS_HELP_STRING([--enable-gtk],[build gtk client]),
              [want_gtk=${enableval}],
              [want_gtk=${have_gtk}])
build_gtk=no
use_gio=no
use_libappindicator=no
use_libnotify=no
use_dbus_glib=no
use_canberra=no
use_gconf2=no
if test "x$want_gtk" = "xyes" ; then
    if test "x$have_gtk" = "xyes"; then
      build_gtk=yes
    else
      AC_MSG_ERROR("GTK+ not found!")
    fi
fi
AM_CONDITIONAL([BUILD_GTK],[test "x$build_gtk" = "xyes"])

if test "x$build_gtk" = "xyes"; then

    PKG_CHECK_MODULES([GIO],
                      [gio-2.0 >= $GIO_MINIMUM],
                      [use_gio=yes],
                      [use_gio=no])
    if test "x$use_gio" = "xyes"; then
        AC_DEFINE([HAVE_GIO], 1)
    fi

    PKG_CHECK_MODULES([LIBNOTIFY],
                      [libnotify >= $LIBNOTIFY_MINIMUM],
                      [have_libnotify=yes],
                      [have_libnotify=no])
    AC_ARG_ENABLE([libnotify],
                  AS_HELP_STRING([--enable-libnotify],[enable notifications]),,
                  [enable_libnotify=yes])
    use_libnotify=no
    if test "x$have_libnotify" = "xyes"; then
        if test "x$enable_libnotify" = "xyes" ; then
            use_libnotify=yes
            AC_DEFINE([HAVE_LIBNOTIFY], 1)
        else
            LIBNOTIFY_CFLAGS=
            LIBNOTIFY_LIBS=
        fi
    fi

    PKG_CHECK_MODULES([LIBAPPINDICATOR],
                      [appindicator-0.1 >= $LIBAPPINDICATOR_MINIMUM],
                      [have_libappindicator=yes],
                      [have_libappindicator=no])

    AC_ARG_ENABLE([libappindicator],
                  AS_HELP_STRING([--enable-libappindicator],[enable AppIndicator support]),,
                  [enable_libappindicator=yes])
    use_libappindicator=no
    if test "x$have_libappindicator" = "xyes"; then
        if test "x$enable_libappindicator" = "xyes" ; then
            use_libappindicator=yes
            AC_DEFINE([HAVE_LIBAPPINDICATOR], 1)
        else
            LIBAPPINDICATOR_CFLAGS=
            LIBAPPINDICATOR_LIBS=
        fi
    fi

    PKG_CHECK_MODULES([LIBCANBERRA],
                      [libcanberra-gtk >= $CANBERRA_MINIMUM],
                      [have_libcanberra=yes],
                      [have_libcanberra=no])
    AC_ARG_ENABLE([libcanberra],
                  AS_HELP_STRING([--enable-libcanberra],[enable sounds]),,
                  [enable_libcanberra=yes])
    if test "x$have_libcanberra" = "xyes"; then
        if test "x$enable_libcanberra" = "xyes" ; then
            use_canberra=yes
            AC_DEFINE([HAVE_LIBCANBERRA], 1)
        else
            LIBCANBERRA_CFLAGS=
            LIBCANBERRA_LIBS=
        fi
    fi

    PKG_CHECK_MODULES([GCONF2],
                      [gconf-2.0 >= $GCONF2_MINIMUM],
                      [have_gconf2=yes],
                      [have_gconf2=no])
    AC_ARG_ENABLE([gconf2],
                  AS_HELP_STRING([--enable-gconf2],[enable GConf support]),,
                  [enable_gconf2=yes])
    if test "x$have_gconf2" = "xyes"; then
        if test "x$enable_gconf2" = "xyes" ; then
            use_gconf2=yes
            AC_DEFINE([HAVE_GCONF2], 1)
        else
            GCONF2_CFLAGS=
            GCONF2_LIBS=
        fi
    fi

    PKG_CHECK_MODULES([DBUS_GLIB],
                      [dbus-glib-1 >= $DBUS_GLIB_MINIMUM],
                      [use_dbus_glib=yes],
                      [use_dbus_glib=no])
    if test "x$use_dbus_glib" = "xyes"; then
        AC_DEFINE([HAVE_DBUS_GLIB], 1)
    fi
    if test "x$use_dbus_glib" = "xyes"; then
        AC_PATH_PROG(DBUS_BINDING_TOOL, dbus-binding-tool, no)
        if test "x$DBUS_BINDING_TOOL" = xno; then
          AC_MSG_WARN([Cannot find dbus-binding-tool])
          use_dbus_glib="no (dbus-binding-tool not found)"
        fi
    fi
fi

AC_ARG_ENABLE([nls],
              AS_HELP_STRING([--enable-nls],[enable native language support]),,
              [enable_nls=yes])

if test "x$build_gtk" = "xyes" -a  "x$enable_nls" = "xno" ; then
    AC_MSG_ERROR("The gtk client cannot be built without nls support.  Try adding either --enable-nls or --disable-gtk" )
fi

dnl This section is only used for internationalization.
dnl If you don't need translations and this section gives you trouble --
dnl such as if you're building for a headless system --
dnl it's okay to tear this section out and re-build the configure script.
dnl
dnl Note to packagers: the bump to intltool 0.40 was made to fix
dnl a "make check" failure on some systems.  if upgrading to 0.40 is
dnl a problem and the old version was working fine for you,
dnl it should be safe to re-edit 0.40 back down to 0.23

use_nls=no
if test "x$enable_nls" = "xyes" ; then
    use_nls=yes
    IT_PROG_INTLTOOL([0.35.0],[no-xml])
    AC_CHECK_HEADERS([libintl.h])
    GETTEXT_PACKAGE=transmission-gtk
    AC_SUBST(GETTEXT_PACKAGE)
    AC_DEFINE_UNQUOTED([GETTEXT_PACKAGE],["$GETTEXT_PACKAGE"],[Gettext package])
    AM_GLIB_GNU_GETTEXT
    transmissionlocaledir='${prefix}/${DATADIRNAME}/locale'
    AC_SUBST(transmissionlocaledir)
fi
AC_SUBST(INTLLIBS)


dnl ----------------------------------------------------------------------------
dnl
dnl  platform-specific stuff.

AC_CANONICAL_HOST
have_darwin="no"
have_msw="no"
case $host_os in

   *mingw32*)
     have_msw="yes"
     CXXFLAGS="$CXXFLAGS -mms-bitfields -mwin32 -mwindows"
     CPPFLAGS="$CPPFLAGS -DWIN32 -D_WIN32 -DWIN32_LEAN_AND_MEAN"
     LIBS="$LIBS -liphlpapi -lshell32 -lws2_32"
     transmissionlocaledir="locale"
     if test -z "$host_alias"; then
       hostaliaswindres=
     else
       hostaliaswindres="$host_alias-windres";
     fi
     AC_CHECK_TOOL(WINDRES, windres)
     ;;

  *darwin*)
    have_darwin="yes"
    CFLAGS="-DMACOSX $CFLAGS"
    ;;

esac

AC_ARG_ENABLE([lightweight],
              AS_HELP_STRING([--enable-lightweight],[optimize libtransmission for low-resource systems: smaller cache size, prefer unencrypted peer connections, etc.]),
              [enable_lightweight=${enableval}],
              [enable_lightweight="no"])
if test "x$enable_lightweight" = "xyes" ; then
  AC_DEFINE([TR_LIGHTWEIGHT],[1],[optimize libtransmission for low-resource systems])
fi

AC_ARG_ENABLE([cli],
              [AS_HELP_STRING([--enable-cli],[build command-line client])],
              [build_cli=${enableval}],
              [build_cli="yes"])
AM_CONDITIONAL([BUILD_CLI],[test "x$build_cli" = "xyes"])

AC_ARG_ENABLE([mac],
              [AS_HELP_STRING([--enable-mac],[build Mac client])],
              [build_mac=${enableval}],
              [build_mac=${have_darwin}])
AM_CONDITIONAL([BUILD_MAC],[test "x$build_mac" = "xyes"])

AC_ARG_ENABLE([daemon],
              [AS_HELP_STRING([--enable-daemon],[build daemon])],
              [build_daemon=${enableval}],
              [build_daemon="yes"])
AM_CONDITIONAL([BUILD_DAEMON],[test "x$build_daemon" = "xyes"])


if test "x$build_mac" = "xyes" ; then
    # Make sure the proper Mac SDK is installed
    if test ! -d /Developer/SDKs/MacOSX10.5.sdk; then
      cat << EOF
You need to install the Mac OS X 10.5 SDK in order to build Transmission
with --enable-mac:
  Get your Xcode CD or package
  Restart the install
  When it gets to "Installation Type", select "Customize"
  Select "Mac OS X 10.5 SDK" under "Cross Development"
  Finish the install.
EOF
      exit 1
    fi
fi
if test "x$have_darwin" = "xyes"; then
    AC_DEFINE([HAVE_DARWIN], 1)
fi
if test "x$have_msw" = "xyes"; then
    AC_DEFINE([HAVE_MSW], 1)
fi
AM_CONDITIONAL(WIN32, test "x$have_msw" = "xyes")

dnl ----------------------------------------------------------------------------
dnl
dnl  Generate the output

AC_CONFIG_FILES([Makefile
                 transmission-gtk.spec
                 cli/Makefile
                 daemon/Makefile
                 extras/Makefile
                 libtransmission/Makefile
                 utils/Makefile
                 third-party/Makefile
                 third-party/miniupnp/Makefile
                 third-party/libnatpmp/Makefile
                 third-party/libutp/Makefile
                 third-party/dht/Makefile
                 macosx/Makefile
                 gtk/Makefile
                 gtk/icons/Makefile
                 web/Makefile
                 web/images/Makefile
                 web/images/buttons/Makefile
                 web/images/graphics/Makefile
                 web/images/progress/Makefile
                 web/javascript/Makefile
                 web/javascript/jquery/Makefile
                 web/stylesheets/Makefile
                 po/Makefile.in])

AC_OUTPUT

echo "

Configuration:

   Source code location:                              ${srcdir}
   Compiler:                                          ${CXX}

   Build libtransmission:                             yes

      * optimized for low-resource systems:           ${enable_lightweight}
      * µTP enabled:                                  ${build_utp}

   Build Command-Line client:                         ${build_cli}

   Build GTK+ client:                                 ${build_gtk}

     Optional dependencies for GTK+ client:

      * dbus support:                                 ${use_dbus_glib}
      * gio for watchdir support:                     ${use_gio}
      * libnotify for 'download completed' popups:    ${use_libnotify}
      * libcanberra for 'download completed' sounds:  ${use_canberra}
      * gconf2 to register as a magnet link handler:  ${use_gconf2}
      * libappindicator for an Ubuntu-style tray:     ${use_libappindicator}

   Build Daemon:                                      ${build_daemon}

   Build Mac client:                                  ${build_mac}

"<|MERGE_RESOLUTION|>--- conflicted
+++ resolved
@@ -3,13 +3,8 @@
 dnl         "Z" for unsupported trunk builds,
 dnl         "0" for stable, supported releases
 dnl these should be the only two lines you need to change
-<<<<<<< HEAD
-m4_define([user_agent_prefix],[2.30b3])
+m4_define([user_agent_prefix],[2.30b4])
 m4_define([peer_id_prefix],[-WH222X-])
-=======
-m4_define([user_agent_prefix],[2.30b4])
-m4_define([peer_id_prefix],[-TR222X-])
->>>>>>> ebd92e28
 
 AC_INIT([transmission],
         [user_agent_prefix],
